--- conflicted
+++ resolved
@@ -186,7 +186,6 @@
             self._place_brick(action, i, self._brick)
             self._valid_brick_count += 1
 
-<<<<<<< HEAD
         success = self._is_bridge_complete()
         over_top = (i == -1)
 
@@ -198,13 +197,6 @@
             reward = -10 / _REWARD_SCALE
         else:
             reward = -1 / _REWARD_SCALE
-=======
-        done = self._is_bridge_complete() or (
-            self._max_valid_brick_count is not None
-            and self._valid_brick_count == self._max_valid_brick_count
-        )
-        reward = 0 if done else -1 if placed_successfully else -2
->>>>>>> e9e4574d
 
         done = success or over_top
         
