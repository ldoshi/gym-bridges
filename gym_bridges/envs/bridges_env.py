import gym
from gym import error, spaces, utils
from gym.utils import seeding

import dataclasses
import numpy as np
import random
import gym_bridges.renderer.renderer_config as renderer_config
import sys
import time
import torch
import os
import itertools
from typing import Union, Optional
from enum import IntEnum
from collections import deque
from os import environ

# Disable "Hello from the pygame community". This order of importing is required.
environ["PYGAME_HIDE_SUPPORT_PROMPT"] = "1"

import pygame

_REWARD_SCALE = 10


@dataclasses.dataclass
class InitialBlock:
    index: int
    width: int
    height: int


class BridgesEnv(gym.Env):
    metadata = {"render.modes": ["human", "pygame"]}

    class StateType(IntEnum):
        _order_ = "EMPTY GROUND BRICK"
        EMPTY = 0
        GROUND = 1
        BRICK = 2

    # The max height of the ground of either end will be [1, width).
    # The max height of the env will be 1.5 times the width.
    # In the current implementation, a bridge will always be possible.
    def __init__(
        self,
        width: int,
        max_valid_brick_count: int | None = None,
        max_gap_count: int = 1,
        force_standard_config: bool = False,
        seed: Union[int, float, None] = None,
    ):
        super().__init__()

        assert (
            width > max_gap_count * 2
        ), "The max gap count must be less than half the width"
        self.shape = (int(1.5 * width), width)

        self._state: Optional[np.ndarray] = None
        self.nA = width
        self.action_space = spaces.Discrete(self.nA)
        self._max_gap_count = max_gap_count
        self._force_standard_config = force_standard_config

        # These 4 block-related members are set during reset().
        self._initial_blocks = None
        # List of positions at the surface of the starting block.
        self._starting_block_surface = None
        # Set of positions at the surface of the ending block.
        self._ending_block_surface = set()
        # List of sets of positions at the surface of each central block.
        self._central_block_surfaces = {}

        # TODO(lyric): Consider exposing brick size. We can revisit
        # when we have multiple brick sizes or if we find we're
        # hardcoding the brick size in multiple places. Currently
        # _step_helper in the unit tests does hardcode the brick width.
        self._brick = 2
        random.seed(seed)

        # The required number of valid brick placements to end the
        # episode if the bridge is not built.
        self._max_valid_brick_count = max_valid_brick_count
        self._valid_brick_count = 0

        self._initialize_pygame = True

    def _check_row(self, action, index, brick_width):
        section = self._state[index, action : action + brick_width]
        return not section.any()

    def _off_edge(self, action, index, brick_width):
        section = self._state[index, action : action + brick_width]
        return len(section) != brick_width

    def _place_brick(self, action, index, brick_width):
        self._state[index, action : action + brick_width] = BridgesEnv.StateType.BRICK

    def _is_bridge_complete(self):
        # Quick check.
        if not self._state.any(axis=0).all():
            return False

        # Run BFS from start to end.

        # 1. All nodes at the starting block surface are added to the
        # queue as potential starting points for the path. This
        # represents being able to traverse any amount of the starting
        # block surface.

        # 2. Any node located in the ending block surface represents
        # reaching the goal. This represents being able to traverse
        # any amount of the ending block surface.
        #
        # 3. The first time any node in a central block surface is
        # encounted, all nodes from that particular central block
        # surface are added to the queue. This represents being able
        # to traverse any amount of that central blocks surface before
        # continuing to the next bridge component.
        queue = deque()
        expanded = set()

        def _bfs_helper(next_node):
            if next_node in expanded:
                return False

            if next_node in self._ending_block_surface:
                return True

            in_central_block_surface = False
            for central_block_surface in self._central_block_surfaces:
                if next_node in central_block_surface:
                    in_central_block_surface = True

                    for central_block in central_block_surface:
                        queue.append(central_block)
                        expanded.add(central_block)
                    # By construction central block surfaces are disconnected so
                    # we can break after finding a match.
                    break

            if self._state[next_node] == BridgesEnv.StateType.BRICK:
                assert not in_central_block_surface
                queue.append(next_node)
                expanded.add(next_node)

            return False

        for starting_block in self._starting_block_surface:
            queue.append(starting_block)
            expanded.add(starting_block)

        while queue:
            node = queue.popleft()

            if node[1] - 1 >= 0:
                left = (node[0], node[1] - 1)
                if _bfs_helper(left):
                    return True

            if node[1] + 1 < self.shape[1]:
                right = (node[0], node[1] + 1)
                if _bfs_helper(right):
                    return True

            if node[0] - 1 >= 0:
                up = (node[0] - 1, node[1])
                if _bfs_helper(up):
                    return True

            if node[0] + 1 < self.shape[0]:
                down = (node[0] + 1, node[1])
                if _bfs_helper(down):
                    return True

        return False

    def step(self, action):
        i = -1
        while (i < self.shape[0] - 1) and self._check_row(action, i + 1, self._brick):
            i += 1

        placed_successfully = i > -1 and i <= self.shape[0] - 1

        if placed_successfully:
            self._place_brick(action, i, self._brick)
            self._valid_brick_count += 1

        success = self._is_bridge_complete()
        over_top = i == -1

        if i == -1:
            reward = -10 / _REWARD_SCALE
        elif self._off_edge(action, i, self._brick):
            reward = -10 / _REWARD_SCALE
        elif i == (self.shape[0] - 1):
            reward = -10 / _REWARD_SCALE
        else:
            reward = -1 / _REWARD_SCALE

        done = success or over_top

<<<<<<< HEAD
        return torch.tensor(self._state, dtype=torch.float), reward, done, {"is_success" : success}
=======
        return torch.tensor(self._state, dtype=torch.float), reward, done, {"is_success": success}
>>>>>>> 27cca892

    def reset(self, state: torch.Tensor | np.ndarray=None, gap_count=None):
        self._valid_brick_count = 0
        if state is not None:
            assert state.shape == self.shape

            if isinstance(state, torch.Tensor):
                state = state.cpu().numpy()
            self._state = state.copy()

            # The indices for all empty cells in the lowest row
            gap_indices = np.argwhere(self._state[-1, :] != BridgesEnv.StateType.GROUND)
            gap_indices = np.insert(gap_indices, 0, -1)

            # Compute the widths of all blocks
            widths = np.diff(gap_indices, append=self.shape[1]) - 1
            mask = widths > 0
            widths = widths[mask]

            # Compute the starting (leftmost) indices for all blocks
            indices = gap_indices[mask] + 1

            # Flipping the state upside down, then looking at the columns at
            # the rightmost ends of each of the blocks
            upside_down_spaces = (
                self._state[::-1, indices + widths - 1] != BridgesEnv.StateType.GROUND
            )

            # Since the row index in `upside_down_spaces` increases with height,
            # this will return the lowest index at which an empty slot appears
            # at the end of each block, i.e. the height of the block
            heights = np.argmax(upside_down_spaces, axis=0)

            # Initialize initial_blocks based on the provided state.
            self._initial_blocks = [
                InitialBlock(*args) for args in zip(indices, widths, heights)
            ]

        else:
            self._state = np.zeros(shape=self.shape, dtype=int)

            if not gap_count:
                gap_count = random.randrange(1, self._max_gap_count + 1)

            if self._force_standard_config:
                self._initial_blocks = [
                    InitialBlock(index=0, width=1, height=1),
                    InitialBlock(index=self.shape[1] - 1, width=1, height=1),
                ]
            else:
                index = 0

                # We must ensure that all blocks and gaps have minimum
                # width of 1. This is done by sampling twice as many
                # starting indices for blocks without replacement and
                # retaining every other index.
                positions = random.sample(range(1, self.shape[1]), 2 * gap_count)
                # Ensure the first block starts at index 0 and the last
                # block can compute its width.
                positions = np.array(sorted([0] + positions + [self.shape[1]]))
                widths = np.diff(positions)[::2]
                indices = positions[::2]
                # We constrain the height of any given block to the
                # *width* of the environment. The environment's height
                # is set at 1.5*environment width to ensure a bridge can
                # always be built without hitting the top of the
                # environment. The height must be at least 1.
                heights = random.choices(range(1, self.shape[1]), k=len(indices))
                self._initial_blocks = [
                    InitialBlock(*args) for args in zip(indices, widths, heights)
                ]

            for initial_block in self._initial_blocks:
                index, width, height = (
                    initial_block.index,
                    initial_block.width,
                    initial_block.height,
                )
                self._state[
                    -height:, index : index + width
                ] = BridgesEnv.StateType.GROUND
        self._central_block_surfaces = []
        for initial_block in self._initial_blocks:
            index, width, depth = (
                initial_block.index,
                initial_block.width,
                self.shape[0] - initial_block.height,
            )
            self._central_block_surfaces.append(
                {(depth, index + x) for x in range(width)}
            )

        # It's slightly better for _starting_block_surface to be a
        # list because its usage is only to be iterated through.
        self._starting_block_surface = sorted(list(self._central_block_surfaces.pop(0)))
        self._ending_block_surface = self._central_block_surfaces.pop()

        return torch.tensor(self._state, dtype=torch.float)

    def _draw_state(self) -> None:
        block_size = renderer_config.BLOCK_SIZE * 0.5

        x_window_coordinates = np.arange(
            renderer_config.WINDOW_WIDTH // 2 - block_size * self.shape[1] // 2,
            renderer_config.WINDOW_WIDTH // 2 + block_size * self.shape[1] // 2,
            block_size,
        )
        y_window_coordinates = np.arange(
            renderer_config.WINDOW_HEIGHT // 2 - block_size * self.shape[0] // 2,
            renderer_config.WINDOW_HEIGHT // 2 + block_size * self.shape[0] // 2,
            block_size,
        )

        for state_block, (y_window_coordinate, x_window_coordinate) in zip(
            self._state.flatten(),
            itertools.product(y_window_coordinates, x_window_coordinates),
        ):
            rect = pygame.Rect(
                x_window_coordinate,
                y_window_coordinate,
                block_size,
                block_size,
            )
            self._screen.blit(self._textures[state_block], rect)

    def _initialize_pygame_if_necessary(self) -> None:
        if not self._initialize_pygame:
            return
        pygame.init()

        self._screen = pygame.display.set_mode(
            (renderer_config.WINDOW_WIDTH, renderer_config.WINDOW_HEIGHT)
        )
        self._screen.fill(renderer_config.BLACK)

        # Load the textures with a path relative to the game source code.
        base_path = os.path.dirname(os.path.dirname(__file__))
        textures_path = os.path.join(base_path, "renderer", "assets")

        self._textures = {
            BridgesEnv.StateType.GROUND: pygame.image.load(
                os.path.join(textures_path, "grass_block.png")
            ),
            BridgesEnv.StateType.BRICK: pygame.image.load(
                os.path.join(textures_path, "mossy_stone_bricks.png")
            ),
            BridgesEnv.StateType.EMPTY: pygame.image.load(
                os.path.join(textures_path, "light_blue_wool.png")
            ),
        }

        self._initialize_pygame = False

    def render(self, mode="human"):
        if mode == "human":
            mapping = {
                BridgesEnv.StateType.GROUND: "@@",
                BridgesEnv.StateType.BRICK: "[]",
                BridgesEnv.StateType.EMPTY: "  ",
            }
            flat_repr = tuple([mapping[x] for x in self._state.flatten()])
            print((("%s" * self.shape[1] + "\n") * self.shape[0]) % flat_repr)
            return
        if mode == "pygame":
            self._initialize_pygame_if_necessary()
            self._draw_state()

            # Drawing the state takes some time.
            time.sleep(0.03)
            for event in pygame.event.get():
                if event.type == pygame.QUIT:
                    pygame.quit()
                    sys.exit()

            pygame.display.update()
            return<|MERGE_RESOLUTION|>--- conflicted
+++ resolved
@@ -202,11 +202,7 @@
 
         done = success or over_top
 
-<<<<<<< HEAD
-        return torch.tensor(self._state, dtype=torch.float), reward, done, {"is_success" : success}
-=======
         return torch.tensor(self._state, dtype=torch.float), reward, done, {"is_success": success}
->>>>>>> 27cca892
 
     def reset(self, state: torch.Tensor | np.ndarray=None, gap_count=None):
         self._valid_brick_count = 0
